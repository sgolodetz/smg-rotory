--- conflicted
+++ resolved
@@ -5,12 +5,8 @@
 import vg
 
 from collections import deque
-<<<<<<< HEAD
+from timeit import default_timer as timer
 from typing import Callable, Deque, Dict, Optional, Tuple
-=======
-from timeit import default_timer as timer
-from typing import Callable, Deque, Optional, Tuple
->>>>>>> 8e24a0b3
 
 from smg.rigging.cameras import Camera, SimpleCamera
 from smg.rigging.helpers import CameraPoseConverter, CameraUtil
@@ -56,12 +52,8 @@
         :param intrinsics:      The camera intrinsics to use when rendering the synthetic images for the drone,
                                 as an (fx, fy, cx, cy) tuple.
         """
-<<<<<<< HEAD
         super().__init__()
 
-        self.__angular_gain: float = angular_gain
-=======
->>>>>>> 8e24a0b3
         self.__gimbal_input_history: Deque[float] = deque()
         self.__image_renderer: SimulatedDrone.ImageRenderer = image_renderer \
             if image_renderer is not None else SimulatedDrone.blank_image_renderer
